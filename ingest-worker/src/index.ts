--- conflicted
+++ resolved
@@ -1,10 +1,7 @@
 import { parseEmail, parseEmailMulti, type ParsedEmail } from './parser'
 import { parseGdacsFeed } from './gdacs'
-<<<<<<< HEAD
 import { parseReliefwebFeed } from './reliefweb'
-=======
 import { parseVolcanoDiscoveryFeed } from './volcanodiscovery'
->>>>>>> 0ead3f3e
 import PostalMime from 'postal-mime'
 
 interface Env {
@@ -14,11 +11,8 @@
   INGEST_SECRET?: string
   ALLOW_FROM?: string
   GDACS_RSS_URL?: string
-<<<<<<< HEAD
   RELIEFWEB_RSS_URL?: string
-=======
   VOLCANODISCOVERY_RSS_URL?: string
->>>>>>> 0ead3f3e
 }
 
 // Minimal ForwardableEmailMessage type for Email Workers
@@ -326,43 +320,30 @@
   ,
   // Scheduled cron to pull GDACS periodically
   async scheduled(event: ScheduledEvent, env: Env, ctx: ExecutionContext) {
-<<<<<<< HEAD
     try {
-      // Fetch GDACS
+      // Pull GDACS, ReliefWeb, and VolcanoDiscovery feeds in parallel
       const gdacsUrl = env.GDACS_RSS_URL || 'https://www.gdacs.org/xml/rss.xml'
-      const [gdacsRes, reliefRes] = await Promise.all([
+      const reliefUrl = env.RELIEFWEB_RSS_URL || 'https://reliefweb.int/disasters/rss.xml'
+      const vdUrl = env.VOLCANODISCOVERY_RSS_URL || 'https://www.volcanodiscovery.com/volcanoesandearthquakenews.rss'
+      const [gdacsRes, reliefRes, vdRes] = await Promise.all([
         fetch(gdacsUrl, { cf: { cacheTtl: 300, cacheEverything: true } as any }),
-        fetch(env.RELIEFWEB_RSS_URL || 'https://reliefweb.int/disasters/rss.xml', { cf: { cacheTtl: 300, cacheEverything: true } as any })
-=======
-    // Pull both GDACS and VolcanoDiscovery feeds
-    try {
-      const [gdacsUrl, vdUrl] = [
-        env.GDACS_RSS_URL || 'https://www.gdacs.org/xml/rss.xml',
-        env.VOLCANODISCOVERY_RSS_URL || 'https://www.volcanodiscovery.com/volcanoesandearthquakenews.rss',
-      ]
-      const [gdacsRes, vdRes] = await Promise.all([
-        fetch(gdacsUrl, { cf: { cacheTtl: 300, cacheEverything: true } as any }),
+        fetch(reliefUrl, { cf: { cacheTtl: 300, cacheEverything: true } as any }),
         fetch(vdUrl, { cf: { cacheTtl: 300, cacheEverything: true } as any }),
->>>>>>> 0ead3f3e
       ])
       if (gdacsRes.ok) {
         const xml = await gdacsRes.text()
         const items = parseGdacsFeed(xml)
-<<<<<<< HEAD
-        await Promise.all(items.map(async (p) => processParsedEmail(p as any, env)))
+        await Promise.all(items.map((p) => processParsedEmail(p as any, env)))
       }
       if (reliefRes.ok) {
         const xml = await reliefRes.text()
         const items = parseReliefwebFeed(xml)
-        await Promise.all(items.map(async (p) => processParsedEmail(p as any, env)))
-=======
         await Promise.all(items.map((p) => processParsedEmail(p as any, env)))
       }
       if (vdRes.ok) {
         const xml = await vdRes.text()
         const items = parseVolcanoDiscoveryFeed(xml)
         await Promise.all(items.map((p) => processParsedEmail(p as any, env)))
->>>>>>> 0ead3f3e
       }
       if (env.CACHE) {
         const keys = ['disasters:summary','disasters:current:all:all:all:50:0','disasters:history:7','countries:list']
